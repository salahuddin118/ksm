# Volatility
# Copyright (C) 2008-2013 Volatility Foundation
#
# This file is part of Volatility.
#
# Volatility is free software; you can redistribute it and/or modify
# it under the terms of the GNU General Public License as published by
# the Free Software Foundation; either version 2 of the License, or
# (at your option) any later version.
#
# Volatility is distributed in the hope that it will be useful,
# but WITHOUT ANY WARRANTY; without even the implied warranty of
# MERCHANTABILITY or FITNESS FOR A PARTICULAR PURPOSE.  See the
# GNU General Public License for more details.
#
# You should have received a copy of the GNU General Public License
# along with Volatility.  If not, see <http://www.gnu.org/licenses/>.
#

import os
import sys
import textwrap
import volatility.debug as debug
import volatility.fmtspec as fmtspec
import volatility.obj as obj
import volatility.registry as registry
import volatility.renderers as renderers
import volatility.addrspace as addrspace
from volatility.renderers.basic import Address, Address64, Hex
from volatility.renderers.dot import DotRenderer
from volatility.renderers.html import HTMLRenderer, JSONRenderer
from volatility.renderers.sqlite import SqliteRenderer
from volatility.renderers.text import TextRenderer, FormatCellRenderer, QuickTextRenderer


class Command(object):
    """ Base class for each plugin command """
    op = ""
    opts = ""
    args = ""
    cmdname = ""
    # meta_info will be removed
    meta_info = {}
    # Make these class variables so they can be modified across every plugin
    elide_data = True
    tablesep = " "
    text_sort_column = None

    def __init__(self, config, *_args, **_kwargs):
        """ Constructor uses args as an initializer. It creates an instance
        of OptionParser, populates the options, and finally parses the
        command line. Options are stored in the self.opts attribute.
        """
        self._config = config
        self._formatlist = []

    @staticmethod
    def register_options(config):
        """Registers options into a config object provided"""
        config.add_option("OUTPUT", default = 'text',
                          cache_invalidator = False,
                          help = "Output in this format (format support is module specific)")

        config.add_option("OUTPUT-FILE", default = None,
                          cache_invalidator = False,
                          help = "write output in this file")

        config.add_option("VERBOSE", default = 0, action = 'count',
                          cache_invalidator = False,
                          short_option = 'v', help = 'Verbose information')

    @classmethod
    def help(cls):
        """ This function returns a string that will be displayed when a
        user lists available plugins.
        """
        try:
            return textwrap.dedent(cls.__doc__)
        except (AttributeError, TypeError):
            return ""

    @staticmethod
    def is_valid_profile(profile):
        return True

    def calculate(self):
        """ This function is responsible for performing all calculations

        We should not have any output functions (e.g. print) in this
        function at all.

        If this function is expected to take a long time to return
        some data, the function should return a generator.
        """


    def execute(self):
        """ Executes the plugin command."""
        # Check we can support the plugins
        profs = registry.get_plugin_classes(obj.Profile)
        # force user to give a profile if a plugin
        #  other than kdbgscan or imageinfo are given:
        if self.__class__.__name__.lower() in ["kdbgscan", "imageinfo"] and self._config.PROFILE == None:
            self._config.update("PROFILE", "WinXPSP2x86")
        elif self._config.PROFILE == None:
            debug.error("You must set a profile!")
        if self._config.PROFILE not in profs:
            debug.error("Invalid profile " + self._config.PROFILE + " selected")
        if not self.is_valid_profile(profs[self._config.PROFILE]()):
            debug.error("This command does not support the profile " + self._config.PROFILE)

        # # Executing plugins is done in two stages - first we calculate
        data = self.calculate()

        ## Then we render the result in some way based on the
        ## requested output mode:
        function_name = "render_{0}".format(self._config.OUTPUT)
        if self._config.OUTPUT_FILE:
            if os.path.exists(self._config.OUTPUT_FILE):
                debug.error("File " + self._config.OUTPUT_FILE + " already exists.  Cowardly refusing to overwrite it...")
            outfd = open(self._config.OUTPUT_FILE, 'wb')
            # TODO: We should probably check that this won't blat over an existing file
        else:
            outfd = sys.stdout

        try:
            func = getattr(self, function_name)
        except AttributeError:
            ## Try to find out what formats are supported
            result = []
            for x in dir(self):
                if x.startswith("render_"):
                    _a, b = x.split("_", 1)
                    result.append(b)

            print "Plugin {0} is unable to produce output in format {1}. Supported formats are {2}. Please send a feature request".format(self.__class__.__name__, self._config.OUTPUT, result)
            return

        func(outfd, data)

    def _formatlookup(self, profile, code):
        """Code to turn profile specific values into format specifications"""
        code = code or ""
        if not code.startswith('['):
            return code

        # Strip off the square brackets
        code = code[1:-1].lower()
        if code.startswith('addr'):
            spec = fmtspec.FormatSpec("#10x")
            if profile.metadata.get('memory_model', '32bit') == '64bit':
                spec.minwidth += 8
            if 'pad' in code:
                spec.fill = "0"
                spec.align = spec.align if spec.align else "="
            else:
                # Non-padded addresses will come out as numbers,
                # so titles should align >
                spec.align = ">"
            return spec.to_string()

        # Something went wrong
        debug.warning("Unknown table format specification: " + code)
        return ""

    def _elide(self, string, length):
        """Adds three dots in the middle of a string if it is longer than length"""
        # Only elide data if we've been asked to (which we are by default)
        if not self.elide_data:
            return string

        if length == -1:
            return string
        if len(string) < length:
            return (" " * (length - len(string))) + string
        elif len(string) == length:
            return string
        else:
            if length < 5:
                debug.error("Cannot elide a string to length less than 5")
            even = ((length + 1) % 2)
            length = (length - 3) / 2
            return string[:length + even] + "..." + string[-length:]

    def format_value(self, value, fmt):
        """ Formats an individual field using the table formatting codes"""
        profile = addrspace.BufferAddressSpace(self._config).profile
        return ("{0:" + self._formatlookup(profile, fmt) + "}").format(value)

    def table_header(self, outfd, title_format_list = None):
        """Table header renders the title row of a table

           This also stores the header types to ensure
           everything is formatted appropriately.
           It must be a list of tuples rather than a dict for ordering purposes.
        """
        titles = []
        rules = []
        self._formatlist = []
        profile = addrspace.BufferAddressSpace(self._config).profile

        for (k, v) in title_format_list:
            spec = fmtspec.FormatSpec(self._formatlookup(profile, v))
            # If spec.minwidth = -1, this field is unbounded length
            if spec.minwidth != -1:
                spec.minwidth = max(spec.minwidth, len(k))

            # Get the title specification to follow the alignment of the field
            titlespec = fmtspec.FormatSpec(formtype = 's', minwidth = max(spec.minwidth, len(k)))
            titlespec.align = spec.align if spec.align in "<>^" else "<"

            # Add this to the titles, rules, and formatspecs lists
            titles.append(("{0:" + titlespec.to_string() + "}").format(k))
            rules.append("-" * titlespec.minwidth)
            self._formatlist.append(spec)

        # Write out the titles and line rules
        if outfd:
            outfd.write(self.tablesep.join(titles) + "\n")
            outfd.write(self.tablesep.join(rules) + "\n")

    def table_row(self, outfd, *args):
        """Outputs a single row of a table"""
        reslist = []
        if len(args) > len(self._formatlist):
            debug.error("Too many values for the table")
        for index in range(len(args)):
            spec = self._formatlist[index]
            result = self._elide(("{0:" + spec.to_string() + "}").format(args[index]), spec.minwidth)
            reslist.append(result)
        outfd.write(self.tablesep.join(reslist) + "\n")

    text_stock_renderers = {Hex: "#x",
                            Address: "#8x",
                            Address64: "#16x",
                            int: "",
                            str: "<",
                            float: ".2",
                            bytes: ""}


    def text_cell_renderers(self, columns):
        """Returns default renderers for the columns listed"""
        renderlist = [FormatCellRenderer("")] * len(columns)

        # FIXME: Really, this should be handled by the plugin knowing what type of AS each object comes from
        # However, as a nasty workaround, we can force all x64 profiles to produce addresses that are 64-bit in length
        # It does not deal with PAE address spaces, or WoW64 addresses, or anything else weird or wonderful
        # This will NOT be in volatility 3.0
        x64 = False
        if self._config.PROFILE.endswith("x64"):
            x64 = True

        for column in columns:
            if not isinstance(column, renderers.Column):
                raise TypeError("Columns must be a list of Column objects")
            columntype = column.type if not x64 or column.type != Address else Address64
            renderlist[column.index] = FormatCellRenderer(self.text_stock_renderers[columntype])
        return renderlist

    def unified_output(self, data):
        raise NotImplementedError("Rendering using the unified output format has not been implemented for this plugin.")

    def _render(self, outfd, renderer, data):
        output = self.unified_output(data)

        if isinstance(output, renderers.TreeGrid):
            renderer.render(outfd, output)
        else:
            raise TypeError("Unified Output must return a TreeGrid object")

    def render_text(self, outfd, data):
        self._render(outfd, TextRenderer(self.text_cell_renderers, sort_column = self.text_sort_column), data)

<<<<<<< HEAD

    def render_quicktext(self, outfd, data):
        self._render(outfd, QuickTextRenderer(self.text_cell_renderers, sort_column = self.text_sort_column), data)
=======
    def render_json(self, outfd, data):
        self._render(outfd, JSONRenderer(), data)
>>>>>>> 0d08e644

    def render_sqlite(self, outfd, data):
        self._render(outfd, SqliteRenderer(self.__class__.__name__, self._config), data)

    def render_dot(self, outfd, data):
        self._render(outfd, DotRenderer(self.text_cell_renderers, self._config), data)

    def render_html(self, outfd, data):
        self._render(outfd, HTMLRenderer(), data)<|MERGE_RESOLUTION|>--- conflicted
+++ resolved
@@ -272,14 +272,11 @@
     def render_text(self, outfd, data):
         self._render(outfd, TextRenderer(self.text_cell_renderers, sort_column = self.text_sort_column), data)
 
-<<<<<<< HEAD
-
     def render_quicktext(self, outfd, data):
         self._render(outfd, QuickTextRenderer(self.text_cell_renderers, sort_column = self.text_sort_column), data)
-=======
+
     def render_json(self, outfd, data):
         self._render(outfd, JSONRenderer(), data)
->>>>>>> 0d08e644
 
     def render_sqlite(self, outfd, data):
         self._render(outfd, SqliteRenderer(self.__class__.__name__, self._config), data)
